{
	"name": "@js-draw/monorepo",
	"private": true,
	"version": "0.0.0",
	"scripts": {
		"dist-test": "lerna run dist-test",
		"build": "lerna run build",
		"doc": "typedoc --options typedoc.json",
		"watch-docs": "typedoc --watch --options typedoc.json",
		"test": "jest",
		"lint": "eslint",
		"format": "prettier --write",
		"lint-staged": "lint-staged",
		"lint-ci": "eslint . --max-warnings=0 --ext .js --ext .ts",
		"format-ci": "prettier --check .",
		"build-translation-templates": "lerna run build-translation-templates",
		"translation-template-to-ts": "ts-node scripts/markdownTranslationFormToTs.ts",
		"preinstall": "git config core.hookspath .githooks",
		"postinstall": "yarn run build",
		"publish-ci": "lerna publish from-package --yes",
		"version-bump": "lerna version --no-push --no-git-tag-version && yarn"
	},
	"workspaces": [
		"packages/*",
		"docs/examples/*",
		"docs/demo",
		"docs/debugging/*"
	],
	"devDependencies": {
		"@eslint/js": "9.14.0",
		"eslint": "9.14.0",
		"eslint-config-prettier": "9.1.0",
		"eslint-plugin-no-unsanitized": "4.1.2",
		"jest": "29.7.0",
		"jest-environment-jsdom": "29.7.0",
		"jsdom": "25.0.0",
		"lerna": "8.1.8",
		"lint-staged": "13.2.3",
		"prettier": "3.3.3",
		"ts-jest": "29.1.2",
<<<<<<< HEAD
		"typedoc": "0.26.4",
		"typescript": "5.5.4",
		"typescript-eslint": "8.14.0"
=======
		"typedoc": "0.26.8",
		"typescript": "5.5.4"
>>>>>>> d07658c6
	},
	"packageManager": "yarn@4.2.2"
}<|MERGE_RESOLUTION|>--- conflicted
+++ resolved
@@ -38,14 +38,9 @@
 		"lint-staged": "13.2.3",
 		"prettier": "3.3.3",
 		"ts-jest": "29.1.2",
-<<<<<<< HEAD
-		"typedoc": "0.26.4",
+		"typedoc": "0.26.8",
 		"typescript": "5.5.4",
 		"typescript-eslint": "8.14.0"
-=======
-		"typedoc": "0.26.8",
-		"typescript": "5.5.4"
->>>>>>> d07658c6
 	},
 	"packageManager": "yarn@4.2.2"
 }