--- conflicted
+++ resolved
@@ -1,9 +1,8 @@
 {
-<<<<<<< HEAD
-	"name": "@js-draw/monorepo",
-	"private": true,
-	"version": "0.0.0",
-	"scripts": {
+  "name": "@js-draw/monorepo",
+  "private": true,
+  "version": "0.0.0",
+  "scripts": {
 		"dist-test": "lerna run dist-test",
 		"build": "lerna run build",
 		"doc": "typedoc --options typedoc.json",
@@ -19,49 +18,6 @@
 		"preinstall": "git config core.hookspath .githooks",
 		"postinstall": "yarn run build",
 		"publish-ci": "lerna publish from-package --yes"
-	},
-	"workspaces": [
-		"packages/*",
-		"docs/examples/*",
-		"docs/demo",
-		"docs/debugging/*"
-	],
-	"devDependencies": {
-		"@typescript-eslint/eslint-plugin": "8.4.0",
-		"@typescript-eslint/parser": "8.4.0",
-		"eslint": "8.57.0",
-		"eslint-config-prettier": "9.1.0",
-		"jest": "29.7.0",
-		"jest-environment-jsdom": "29.7.0",
-		"jsdom": "25.0.0",
-		"lerna": "8.1.8",
-		"lint-staged": "13.2.3",
-		"prettier": "3.3.3",
-		"ts-jest": "29.1.2",
-		"typedoc": "0.26.4",
-		"typescript": "5.5.4"
-	},
-	"packageManager": "yarn@4.2.2"
-=======
-  "name": "@js-draw/monorepo",
-  "private": true,
-  "version": "0.0.0",
-  "scripts": {
-    "dist-test": "lerna run dist-test",
-    "build": "lerna run build",
-    "doc": "typedoc --options typedoc.json",
-    "watch-docs": "typedoc --watch --options typedoc.json",
-    "test": "jest",
-    "lint": "eslint .",
-    "linter-precommit": "eslint --max-warnings=0 --fix",
-    "lint-staged": "lint-staged",
-    "lint-ci": "eslint . --max-warnings=0 --ext .js --ext .ts",
-    "build-translation-templates": "lerna run build-translation-templates",
-    "translation-template-to-ts": "ts-node scripts/markdownTranslationFormToTs.ts",
-    "preinstall": "git config core.hookspath .githooks",
-    "postinstall": "yarn run build",
-    "bump-version": "lerna version --no-push --no-git-tag-version",
-    "publish-ci": "lerna publish from-package --yes"
   },
   "workspaces": [
     "packages/*",
@@ -75,6 +31,7 @@
     "eslint": "8.57.0",
     "jest": "29.7.0",
     "jest-environment-jsdom": "29.7.0",
+    "prettier": "3.3.3",
     "jsdom": "25.0.0",
     "lerna": "8.1.8",
     "lint-staged": "13.2.3",
@@ -83,5 +40,4 @@
     "typescript": "5.5.4"
   },
   "packageManager": "yarn@4.2.2"
->>>>>>> 7b688d63
 }