{
	"name": "@js-draw/example-custom-tools",
	"version": "1.16.0",
	"description": "Example demonstrating custom tools",
	"license": "MIT",
	"private": true,
	"scripts": {
		"bundle": "ts-node scripts/bundle.ts",
		"watchBundle": "ts-node scripts/watchBundle.ts",
		"build": "build-tool build",
		"watch": "build-tool watch"
	},
	"dependencies": {
		"js-draw": "^1.16.0"
	},
	"devDependencies": {
<<<<<<< HEAD
		"@js-draw/build-tool": "^1.2.2"
=======
		"@js-draw/build-tool": "^1.11.1"
>>>>>>> b0b6d716
	}
}<|MERGE_RESOLUTION|>--- conflicted
+++ resolved
@@ -14,10 +14,6 @@
 		"js-draw": "^1.16.0"
 	},
 	"devDependencies": {
-<<<<<<< HEAD
-		"@js-draw/build-tool": "^1.2.2"
-=======
 		"@js-draw/build-tool": "^1.11.1"
->>>>>>> b0b6d716
 	}
 }