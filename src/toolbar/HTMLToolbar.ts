import Editor from '../Editor';
import { EditorEventType } from '../types';

import { coloris, init as colorisInit } from '@melloware/coloris';
import Color4 from '../Color4';
import { defaultToolbarLocalization, ToolbarLocalization } from './localization';
import { ActionButtonIcon } from './types';
import SelectionTool from '../tools/SelectionTool/SelectionTool';
import PanZoomTool from '../tools/PanZoom';
import TextTool from '../tools/TextTool';
import EraserTool from '../tools/Eraser';
import PenTool from '../tools/Pen';
import PenToolWidget from './widgets/PenToolWidget';
import EraserWidget from './widgets/EraserToolWidget';
import SelectionToolWidget from './widgets/SelectionToolWidget';
import TextToolWidget from './widgets/TextToolWidget';
import HandToolWidget from './widgets/HandToolWidget';
import BaseWidget from './widgets/BaseWidget';
import { ActionButtonWidget } from './lib';

export const toolbarCSSPrefix = 'toolbar-';

type UpdateColorisCallback = ()=>void;

export default class HTMLToolbar {
	private container: HTMLElement;

	private widgets: Record<string, BaseWidget> = {};

	private static colorisStarted: boolean = false;
	private updateColoris: UpdateColorisCallback|null = null;

	/** @internal */
	public constructor(
		private editor: Editor, parent: HTMLElement,
		private localizationTable: ToolbarLocalization = defaultToolbarLocalization,
	) {
		this.container = document.createElement('div');
		this.container.classList.add(`${toolbarCSSPrefix}root`);
		this.container.setAttribute('role', 'toolbar');
		parent.appendChild(this.container);

		if (!HTMLToolbar.colorisStarted) {
			colorisInit();
			HTMLToolbar.colorisStarted = true;
		}
		this.setupColorPickers();
	}

	// @internal
	public setupColorPickers() {
		// Much of the setup only needs to be done once.
		if (this.updateColoris) {
			this.updateColoris();
			return;
		}

		const closePickerOverlay = document.createElement('div');
		closePickerOverlay.className = `${toolbarCSSPrefix}closeColorPickerOverlay`;
		this.editor.createHTMLOverlay(closePickerOverlay);

		const maxSwatchLen = 12;
		const swatches = [
			Color4.red.toHexString(),
			Color4.purple.toHexString(),
			Color4.blue.toHexString(),
			Color4.clay.toHexString(),
			Color4.black.toHexString(),
			Color4.white.toHexString(),
		];
		const presetColorEnd = swatches.length;

		// (Re)init Coloris -- update the swatches list.
		const initColoris = () => {
			coloris({
				el: '.coloris_input',
				format: 'hex',
				selectInput: false,
				focusInput: false,
				themeMode: 'auto',

				swatches
			});
		};
		initColoris();
		this.updateColoris = initColoris;

		const addColorToSwatch = (newColor: string) => {
			let alreadyPresent = false;

			for (const color of swatches) {
				if (color === newColor) {
					alreadyPresent = true;
				}
			}

			if (!alreadyPresent) {
				swatches.push(newColor);
				if (swatches.length > maxSwatchLen) {
					swatches.splice(presetColorEnd, 1);
				}
				initColoris();
			}
		};

		this.editor.notifier.on(EditorEventType.ColorPickerToggled, event => {
			if (event.kind !== EditorEventType.ColorPickerToggled) {
				return;
			}

			// Show/hide the overlay. Making the overlay visible gives users a surface to click
			// on that shows/hides the color picker.
			closePickerOverlay.style.display = event.open ? 'block' : 'none';
		});

		// Add newly-selected colors to the swatch.
		this.editor.notifier.on(EditorEventType.ColorPickerColorSelected, event => {
			if (event.kind === EditorEventType.ColorPickerColorSelected) {
				addColorToSwatch(event.color.toHexString());
			}
		});
	}

	// Adds an `ActionButtonWidget` or `BaseToolWidget`. The widget should not have already have a parent
	// (i.e. its `addTo` method should not have been called).
	public addWidget(widget: BaseWidget) {
		// Prevent name collisions
		const id = widget.getUniqueIdIn(this.widgets);

		// Add the widget
		this.widgets[id] = widget;

		// Add HTML elements.
		widget.addTo(this.container);
		this.setupColorPickers();
	}

	public serializeState(): string {
		const result: Record<string, any> = {};

		for (const widgetId in this.widgets) {
			result[widgetId] = this.widgets[widgetId].serializeState();
		}

		return JSON.stringify(result);
	}

	// Deserialize toolbar widgets from the given state.
	// Assumes that toolbar widgets are in the same order as when state was serialized.
	public deserializeState(state: string) {
		const data = JSON.parse(state);

		for (const widgetId in data) {
			if (!(widgetId in this.widgets)) {
				console.warn(`Unable to deserialize widget ${widgetId} ­— no such widget.`);
			}

			this.widgets[widgetId].deserializeFrom(data[widgetId]);
		}
	}

<<<<<<< HEAD
	/**
	 * Adds an action button with `title` to this toolbar (or to the given `parent` element).
	 * 
	 * @return The added button. Using this return value is deprecated.
	 */
	public addActionButton(title: string|ActionButtonIcon, command: ()=> void, parent?: Element) {
		const button = document.createElement('button');
		button.classList.add(`${toolbarCSSPrefix}button`);
=======
	public addActionButton(title: string|ActionButtonIcon, command: ()=> void): BaseWidget {
		const titleString = typeof title === 'string' ? title : title.label;
		const widgetId = 'action-button';
>>>>>>> 1e64e619

		const makeIcon = () => {
			if (typeof title === 'string') {
				return null;
			}

			return title.icon;
		};

		const widget = new ActionButtonWidget(
			this.editor,
			widgetId,
			makeIcon,
			titleString,
			command,
			this.editor.localization
		);

		this.addWidget(widget);
		return widget;
	}

	public addUndoRedoButtons() {
		const undoButton = this.addActionButton({
			label: this.localizationTable.undo,
			icon: this.editor.icons.makeUndoIcon()
		}, () => {
			this.editor.history.undo();
		});
		const redoButton = this.addActionButton({
			label: this.localizationTable.redo,
			icon: this.editor.icons.makeRedoIcon(),
		}, () => {
			this.editor.history.redo();
		});

		undoButton.setDisabled(true);
		redoButton.setDisabled(true);
		this.editor.notifier.on(EditorEventType.UndoRedoStackUpdated, event => {
			if (event.kind !== EditorEventType.UndoRedoStackUpdated) {
				throw new Error('Wrong event type!');
			}

			undoButton.setDisabled(event.undoStackSize === 0);
			redoButton.setDisabled(event.redoStackSize === 0);
		});
	}

	public addDefaultToolWidgets() {
		const toolController = this.editor.toolController;
		for (const tool of toolController.getMatchingTools(PenTool)) {
			const widget = new PenToolWidget(
				this.editor, tool, this.localizationTable,
			);
			this.addWidget(widget);
		}

		for (const tool of toolController.getMatchingTools(EraserTool)) {
			this.addWidget(new EraserWidget(this.editor, tool, this.localizationTable));
		}

		for (const tool of toolController.getMatchingTools(SelectionTool)) {
			this.addWidget(new SelectionToolWidget(this.editor, tool, this.localizationTable));
		}

		for (const tool of toolController.getMatchingTools(TextTool)) {
			this.addWidget(new TextToolWidget(this.editor, tool, this.localizationTable));
		}

		const panZoomTool = toolController.getMatchingTools(PanZoomTool)[0];
		if (panZoomTool) {
			this.addWidget(new HandToolWidget(this.editor, panZoomTool, this.localizationTable));
		}
	}

	public addDefaultActionButtons() {
		this.addUndoRedoButtons();
	}
}<|MERGE_RESOLUTION|>--- conflicted
+++ resolved
@@ -159,20 +159,14 @@
 		}
 	}
 
-<<<<<<< HEAD
 	/**
 	 * Adds an action button with `title` to this toolbar (or to the given `parent` element).
 	 * 
-	 * @return The added button. Using this return value is deprecated.
+	 * @return The added button.
 	 */
-	public addActionButton(title: string|ActionButtonIcon, command: ()=> void, parent?: Element) {
-		const button = document.createElement('button');
-		button.classList.add(`${toolbarCSSPrefix}button`);
-=======
 	public addActionButton(title: string|ActionButtonIcon, command: ()=> void): BaseWidget {
 		const titleString = typeof title === 'string' ? title : title.label;
 		const widgetId = 'action-button';
->>>>>>> 1e64e619
 
 		const makeIcon = () => {
 			if (typeof title === 'string') {
