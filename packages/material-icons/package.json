{
	"name": "@js-draw/material-icons",
	"version": "1.16.0",
	"description": "Material icon pack for js-draw. ",
	"types": "./dist/mjs/lib.d.ts",
	"main": "./dist/cjs/lib.js",
	"repository": {
		"type": "git",
		"url": "git+https://github.com/personalizedrefrigerator/js-draw.git"
	},
	"author": "Henry Heino",
	"license": "(MIT AND Apache-2.0)",
	"private": false,
	"scripts": {
		"dist": "npm run build",
		"build": "rm -rf ./dist/* && mkdir -p dist && build-tool build",
		"watch": "rm -rf ./dist/* && mkdir -p dist && build-tool watch"
	},
	"devDependencies": {
<<<<<<< HEAD
		"@js-draw/build-tool": "^1.2.2",
		"js-draw": "^1.2.2"
=======
		"@js-draw/build-tool": "^1.11.1",
		"js-draw": "^1.16.0"
>>>>>>> b0b6d716
	},
	"peerDependencies": {
		"js-draw": "^1.0.1"
	},
	"bugs": {
		"url": "https://github.com/personalizedrefrigerator/js-draw/issues"
	},
	"homepage": "https://github.com/personalizedrefrigerator/js-draw#readme"
}<|MERGE_RESOLUTION|>--- conflicted
+++ resolved
@@ -17,13 +17,8 @@
 		"watch": "rm -rf ./dist/* && mkdir -p dist && build-tool watch"
 	},
 	"devDependencies": {
-<<<<<<< HEAD
-		"@js-draw/build-tool": "^1.2.2",
-		"js-draw": "^1.2.2"
-=======
 		"@js-draw/build-tool": "^1.11.1",
 		"js-draw": "^1.16.0"
->>>>>>> b0b6d716
 	},
 	"peerDependencies": {
 		"js-draw": "^1.0.1"
