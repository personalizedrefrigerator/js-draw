--- conflicted
+++ resolved
@@ -26,19 +26,11 @@
 	},
 	"devDependencies": {
 		"@codemirror/lang-css": "6.2.1",
-<<<<<<< HEAD
-		"@codemirror/lang-javascript": "6.1.9",
-		"@codemirror/language": "6.9.0",
-		"@js-draw/build-tool": "^1.2.2",
-		"@js-draw/material-icons": "^1.2.2",
-		"@js-draw/math": "^1.2.2",
-=======
 		"@codemirror/lang-javascript": "6.2.1",
 		"@codemirror/language": "6.9.1",
 		"@js-draw/build-tool": "^1.11.1",
 		"@js-draw/material-icons": "^1.16.0",
 		"@js-draw/math": "^1.16.0",
->>>>>>> b0b6d716
 		"@lezer/highlight": "1.1.6",
 		"@types/katex": "0.16.3",
 		"@types/react": "18.2.28",
