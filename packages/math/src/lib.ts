/**
 * ```ts,runnable,console
 * import { Vec2, Mat33, Rect2 } from '@js-draw/math';
 *
 * // Example: Rotate a vector 90 degrees about the z-axis
 * const rotate90Degrees = Mat33.zRotation(Math.PI/2); // π/2 radians = 90 deg
 * const moveUp = Mat33.translation(Vec2.of(1, 0));
 * const moveUpThenRotate = rotate90Degrees.rightMul(moveUp);
 * console.log(moveUpThenRotate.transformVec2(Vec2.of(1, 2)));
 *
 * // Example: Bounding box of some points
 * console.log(Rect2.bboxOf([
 *   Vec2.of(1, 2), Vec2.of(3, 4), Vec2.of(-100, 1000),
 * ]));
 * ```
 *
 * @packageDocumentation
 */

export { LineSegment2 } from './shapes/LineSegment2';
export {
	Path,

	IntersectionResult as PathIntersectionResult,
<<<<<<< HEAD
=======
	CurveIndexRecord as PathCurveIndex,
>>>>>>> 8b977b6d
	PathCommandType,
	PathCommand,
	LinePathCommand,
	MoveToPathCommand,
	QuadraticBezierPathCommand,
	CubicBezierPathCommand,
} from './shapes/Path';
export { Rect2 } from './shapes/Rect2';
export { Parameterized2DShape } from './shapes/Parameterized2DShape';
export { QuadraticBezier } from './shapes/QuadraticBezier';
export { Abstract2DShape } from './shapes/Abstract2DShape';

export { Mat33, Mat33Array } from './Mat33';
export { Point2, Vec2 } from './Vec2';
export { Vec3 } from './Vec3';
export { Color4 } from './Color4';
export * from './rounding/lib';


// Note: All above exports cannot use `export { default as ... } from "..."` because this
// breaks TypeDoc -- TypeDoc otherwise labels any imports of these classes as `default`.<|MERGE_RESOLUTION|>--- conflicted
+++ resolved
@@ -22,10 +22,7 @@
 	Path,
 
 	IntersectionResult as PathIntersectionResult,
-<<<<<<< HEAD
-=======
 	CurveIndexRecord as PathCurveIndex,
->>>>>>> 8b977b6d
 	PathCommandType,
 	PathCommand,
 	LinePathCommand,
