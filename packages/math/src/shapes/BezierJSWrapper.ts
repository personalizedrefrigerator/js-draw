--- conflicted
+++ resolved
@@ -38,11 +38,7 @@
 
 	public override signedDistance(point: Point2): number {
 		// .d: Distance
-<<<<<<< HEAD
-		return Math.sqrt(this.nearestPointTo(point).point.squareDistanceTo(point));
-=======
 		return this.nearestPointTo(point).point.distanceTo(point);
->>>>>>> 8b977b6d
 	}
 
 	/**
@@ -198,10 +194,6 @@
 			// Thus, when zeroed,
 			//   tN = (0 - f'(t)) / m + t
 			const newT = (0 - derivativeAt(t)) / slope + t;
-<<<<<<< HEAD
-			//console.log(t - newT);
-=======
->>>>>>> 8b977b6d
 			//const distDiff = sqrDistAt(newT) - sqrDistAt(t);
 			//console.assert(distDiff <= 0, `${-distDiff} >= 0`);
 			t = newT;
