--- conflicted
+++ resolved
@@ -348,7 +348,6 @@
 		});
 	});
 
-<<<<<<< HEAD
 	describe('splitNear', () => {
 		it('should divide a line in half', () => {
 			const path = Path.fromString('m0,0l8,0');
@@ -452,8 +451,6 @@
 		});
 	});
 
-=======
->>>>>>> 8b977b6d
 	it.each([
 		[ 'm0,0 L1,1', 'M1,1 L0,0' ],
 		[ 'm0,0 L1,1', 'M1,1 L0,0' ],
@@ -464,8 +461,6 @@
 		expect(Path.fromString(expected).reversed()).objEq(Path.fromString(original));
 		expect(Path.fromString(original).reversed().reversed()).objEq(Path.fromString(original));
 	});
-<<<<<<< HEAD
-=======
 
 	it.each([
 		[ 'm0,0 l1,0', Vec2.of(0, 0), Vec2.of(0, 0) ],
@@ -474,5 +469,4 @@
 	])('.nearestPointTo should return the closest point on a path to the given parameter (case %#)', (path, point, expectedClosest) => {
 		expect(Path.fromString(path).nearestPointTo(point).point).objEq(expectedClosest, 0.002);
 	});
->>>>>>> 8b977b6d
 });