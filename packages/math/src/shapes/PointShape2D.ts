--- conflicted
+++ resolved
@@ -33,12 +33,9 @@
 		return this.p;
 	}
 
-<<<<<<< HEAD
-=======
 	/**
 	 * Returns an arbitrary unit-length vector.
 	 */
->>>>>>> 8b977b6d
 	public override normalAt(_t: number) {
 		// Return a vector that makes sense.
 		return Vec2.unitY;
