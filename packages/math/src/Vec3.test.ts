
import Vec3 from './Vec3';

describe('Vec3', () => {
	test('.xy should contain the x and y components', () => {
		const vec = Vec3.of(1, 2, 3);
		expect(vec.xy).toMatchObject({
			x: 1,
			y: 2,
		});
	});

	test('should be combinable with other vectors via .zip', () => {
		const vec1 = Vec3.unitX;
		const vec2 = Vec3.unitY;
		expect(vec1.zip(vec2, Math.min)).objEq(Vec3.zero);
		expect(vec1.zip(vec2, Math.max)).objEq(Vec3.of(1, 1, 0));
	});

	test('.cross should obey the right hand rule', () => {
		const vec1 = Vec3.unitX;
		const vec2 = Vec3.unitY;
		expect(vec1.cross(vec2)).objEq(Vec3.unitZ);
		expect(vec2.cross(vec1)).objEq(Vec3.unitZ.times(-1));
	});

	test('.orthog should return an orthogonal vector', () => {
		expect(Vec3.unitZ.orthog().dot(Vec3.unitZ)).toBe(0);

		// Should return some orthogonal vector, even if given the zero vector
		expect(Vec3.zero.orthog().dot(Vec3.zero)).toBe(0);
	});

	test('.minus should return the difference between two vectors', () => {
		expect(Vec3.of(1, 2, 3).minus(Vec3.of(4, 5, 6))).objEq(Vec3.of(1 - 4, 2 - 5, 3 - 6));
	});

	test('.orthog should return a unit vector', () => {
		expect(Vec3.zero.orthog().magnitude()).toBe(1);
		expect(Vec3.unitZ.orthog().magnitude()).toBe(1);
		expect(Vec3.unitX.orthog().magnitude()).toBe(1);
		expect(Vec3.unitY.orthog().magnitude()).toBe(1);
	});

	test('.normalizedOrZero should normalize the given vector or return zero', () => {
		expect(Vec3.zero.normalizedOrZero()).objEq(Vec3.zero);
		expect(Vec3.unitX.normalizedOrZero()).objEq(Vec3.unitX);
		expect(Vec3.unitX.times(22).normalizedOrZero()).objEq(Vec3.unitX);
		expect(Vec3.of(1, 1, 1).times(22).normalizedOrZero().length()).toBeCloseTo(1);
	});

	test.each([
		{ from: Vec3.of(1, 1, 1), to: Vec3.of(1, 2, 1), expected: 1 },
		{ from: Vec3.of(1, 1, 1), to: Vec3.of(1, 2, 2), expected: 2 },
		{ from: Vec3.of(1, 1, 1), to: Vec3.of(2, 2, 2), expected: 3 },
		{ from: Vec3.of(1, 1, 1), to: Vec3.of(0, 1, 1), expected: 1 },
		{ from: Vec3.of(1, 1, 1), to: Vec3.of(0, 1, 0), expected: 2 },
		{ from: Vec3.of(1, 1, 1), to: Vec3.of(0, 0, 0), expected: 3 },
<<<<<<< HEAD
	])(
		'.squareDistanceTo should return square distance and be equivalent to .minus().magnutideSquared() (%j)',
		({ from , to, expected }) => {
			expect(from.squareDistanceTo(to)).toBe(expected);
			expect(to.squareDistanceTo(from)).toBe(expected);
=======
		{ from: Vec3.of(-1, -10, 0), to: Vec3.of(1, 2, 0), expected: 148 },
	])(
		'.squareDistanceTo and .distanceTo should return correct square and euclidean distances (%j)',
		({ from , to, expected }) => {
			expect(from.squareDistanceTo(to)).toBe(expected);
			expect(to.squareDistanceTo(from)).toBe(expected);
			expect(to.distanceTo(from)).toBeCloseTo(Math.sqrt(expected));
>>>>>>> 8b977b6d
			expect(to.minus(from).magnitudeSquared()).toBe(expected);
			expect(from.minus(to).magnitudeSquared()).toBe(expected);
		},
	);
});<|MERGE_RESOLUTION|>--- conflicted
+++ resolved
@@ -56,13 +56,7 @@
 		{ from: Vec3.of(1, 1, 1), to: Vec3.of(0, 1, 1), expected: 1 },
 		{ from: Vec3.of(1, 1, 1), to: Vec3.of(0, 1, 0), expected: 2 },
 		{ from: Vec3.of(1, 1, 1), to: Vec3.of(0, 0, 0), expected: 3 },
-<<<<<<< HEAD
-	])(
-		'.squareDistanceTo should return square distance and be equivalent to .minus().magnutideSquared() (%j)',
-		({ from , to, expected }) => {
-			expect(from.squareDistanceTo(to)).toBe(expected);
-			expect(to.squareDistanceTo(from)).toBe(expected);
-=======
+		{ from: Vec3.of(-1, -10, 0), to: Vec3.of(1, 2, 0), expected: 148 },
 		{ from: Vec3.of(-1, -10, 0), to: Vec3.of(1, 2, 0), expected: 148 },
 	])(
 		'.squareDistanceTo and .distanceTo should return correct square and euclidean distances (%j)',
@@ -70,7 +64,6 @@
 			expect(from.squareDistanceTo(to)).toBe(expected);
 			expect(to.squareDistanceTo(from)).toBe(expected);
 			expect(to.distanceTo(from)).toBeCloseTo(Math.sqrt(expected));
->>>>>>> 8b977b6d
 			expect(to.minus(from).magnitudeSquared()).toBe(expected);
 			expect(from.minus(to).magnitudeSquared()).toBe(expected);
 		},
