{
	"name": "@js-draw/math",
	"version": "1.16.0",
	"description": "A math library for js-draw. ",
	"types": "./dist/mjs/lib.d.ts",
	"main": "./dist/cjs/lib.js",
	"exports": {
		".": {
			"types": "./dist/mjs/lib.d.ts",
			"import": "./dist/mjs/lib.mjs",
			"require": "./dist/cjs/lib.js"
		}
	},
	"repository": {
		"type": "git",
		"url": "git+https://github.com/personalizedrefrigerator/js-draw.git"
	},
	"author": "Henry Heino",
	"license": "MIT",
	"private": false,
	"scripts": {
		"dist-test": "cd dist-test/test_imports && npm install && npm run test",
		"dist": "npm run build && npm run dist-test",
		"build": "rm -rf ./dist && mkdir dist && build-tool build",
		"watch": "rm -rf ./dist/* && mkdir -p dist && build-tool watch"
	},
	"dependencies": {
		"bezier-js": "6.1.3"
	},
	"devDependencies": {
<<<<<<< HEAD
		"@js-draw/build-tool": "^1.2.2",
=======
		"@js-draw/build-tool": "^1.11.1",
>>>>>>> b0b6d716
		"@types/bezier-js": "4.1.0",
		"@types/jest": "29.5.5",
		"@types/jsdom": "21.1.3"
	},
	"bugs": {
		"url": "https://github.com/personalizedrefrigerator/js-draw/issues"
	},
	"homepage": "https://github.com/personalizedrefrigerator/js-draw#readme",
	"keywords": [
		"ink",
		"drawing",
		"pen",
		"freehand",
		"svg",
		"math"
	]
}<|MERGE_RESOLUTION|>--- conflicted
+++ resolved
@@ -28,11 +28,7 @@
 		"bezier-js": "6.1.3"
 	},
 	"devDependencies": {
-<<<<<<< HEAD
-		"@js-draw/build-tool": "^1.2.2",
-=======
 		"@js-draw/build-tool": "^1.11.1",
->>>>>>> b0b6d716
 		"@types/bezier-js": "4.1.0",
 		"@types/jest": "29.5.5",
 		"@types/jsdom": "21.1.3"
