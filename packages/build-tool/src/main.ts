--- conflicted
+++ resolved
@@ -163,11 +163,6 @@
 	};
 };
 
-<<<<<<< HEAD
-const bundleFiles = async (config: BuildConfig, buildMode: BuildMode) => {
-	for (const { name, inPath, target, outPath } of config.bundledFiles) {
-		const bundledFile = new BundledFile(name, inPath, target ?? 'web', outPath);
-=======
 const bundleFiles = async (
 	config: BuildConfig,
 	buildMode: BuildMode,
@@ -175,7 +170,6 @@
 ) => {
 	for (const { name, inPath, outPath } of config.bundledFiles) {
 		const bundledFile = new BundledFile(name, inPath, outPath, scssCompiler);
->>>>>>> c446f13f
 
 		if (buildMode === 'build') {
 			await bundledFile.build();
