import { dirname, extname, basename, join, resolve } from 'path';
import * as esbuild from 'esbuild';
import ScssCompiler from './ScssCompiler';
import * as fs from 'fs/promises';
import { existsSync } from 'fs';
import regexEscape from './utils/regexEscape';

enum Mode {
	Development = 'development',
	Production = 'production',
}

export default class BundledFile {
	private readonly bundleBaseName: string;
	private readonly rootFileDirectory: string;
	private readonly outputFilepath: string;

	public constructor(
		public readonly bundleName: string | undefined,
		private readonly sourceFilePath: string,
<<<<<<< HEAD
		private readonly target: string,
		outputFilepath: string | undefined,
=======
		outputFilepath: string | undefined,
		private readonly scssCompiler: ScssCompiler,
>>>>>>> c446f13f
	) {
		this.rootFileDirectory = dirname(sourceFilePath);
		this.bundleBaseName = basename(sourceFilePath, extname(sourceFilePath));

		if (outputFilepath) {
			this.outputFilepath = outputFilepath;
		} else {
			this.outputFilepath = join(this.rootFileDirectory, `${this.bundleBaseName}.bundle.js`);
		}
	}

<<<<<<< HEAD
	private getWebpackOptions(mode: 'production' | 'development'): webpack.Configuration {
		let libraryOption = {};
		if (this.bundleName) {
			libraryOption = {
				library: {
					type: 'window',
					name: this.bundleName,
				},
			};
		}

		const config: webpack.Configuration = {
			mode,
			entry: this.sourceFilePath,
			target: this.target,
			output: {
				path: this.outputDirectory,
				filename: this.outputFilename,
				...libraryOption,
			},
			// See https://webpack.js.org/guides/typescript/
			module: {
				rules: [
					{
						// Include .tsx to include react components
						test: /\.tsx?$/i,
						use: 'ts-loader',
						exclude: /node_modules/,
					},
					{
						test: /\.css$/i,
						use: ['style-loader', 'css-loader'],
					},
					{
						test: /\.scss$/i,
						use: ['style-loader', 'css-loader', 'sass-loader'],
					},
					{
						test: /\.svg$/,
						type: 'asset/inline',
					},
				],

				// Prevent warnings if the TypeScript library is being included.
				// See https://github.com/microsoft/TypeScript/issues/39436#issuecomment-817029140
				noParse: [require.resolve('typescript/lib/typescript.js')],
			},
			optimization: {
				minimizer: [
					// Don't create separate files for comments.
					// See https://stackoverflow.com/a/65650316/17055750
					new TerserPlugin({
						extractComments: false,
					}),
				],
			},
			// Increase the minimum size required
			// to trigger warnings.
			// See https://stackoverflow.com/a/53517149/17055750
			performance: {
				maxAssetSize: 2_000_000, // 2-ish MiB
				maxEntrypointSize: 2_000_000,
			},
			resolve: {
				extensions: ['.tsx', '.ts', '.js'],

				// Allow using the NodeJS path module in generated JS
				fallback: {
					path: require.resolve('path-browserify'),
				},
			},
		};

		return config;
	}

	private handleErrors(err: Error | undefined | null, stats: webpack.Stats | undefined): boolean {
		let failed = false;

		if (err) {
			console.error(`Error: ${err.name}`, err.message, err.stack);
			failed = true;
		} else if (stats?.hasErrors() || stats?.hasWarnings()) {
			const data = stats.toJson();

			if (data.warnings && data.warningsCount) {
				console.warn('Warnings: ', data.warningsCount);
				for (const warning of data.warnings) {
					// Stack contains the message
					if (warning.stack) {
						console.warn(warning.stack);
					} else {
						console.warn(warning.message);
					}
=======
	/**
	 * Creates import aliases that improve development experience when running `watch`.
	 *
	 * These aliases allow `watch` to check for changes in dependencies' source files
	 * without also running a version of `watch` in those dependencies.
	 */
	private async createTsImportAliases(mode: Mode): Promise<Map<string, string>> {
		if (mode === Mode.Production) return new Map();

		const tsAliases = new Map<string, string>();

		const packagesDir = dirname(dirname(__dirname));
		for (const packageFolderName of await fs.readdir(packagesDir)) {
			const packagePath = join(packagesDir, packageFolderName);
			const packageJsonPath = join(packagePath, 'package.json');
			const stats = await fs.stat(packagePath);

			if (stats.isDirectory() && existsSync(packageJsonPath)) {
				const packageJson = JSON.parse(await fs.readFile(packageJsonPath, 'utf-8'));
				let devEntrypoint = packageJson['devel-entrypoint'] ?? join(packagePath, 'src', 'lib.ts');
				devEntrypoint = resolve(packagePath, devEntrypoint);
				if (existsSync(devEntrypoint)) {
					tsAliases.set(packageJson.name, devEntrypoint);
>>>>>>> c446f13f
				}
			}
		}

		return tsAliases;
	}

	private async makeBuildContext(mode: Mode) {
		const tsAliases = await this.createTsImportAliases(mode);
		if (tsAliases.size > 0) {
			console.info('Bundler: Aliases:', [...tsAliases.keys()]);
		}

		const productionMode = mode === Mode.Production;

		return esbuild.context({
			entryPoints: [this.sourceFilePath],
			format: 'iife',
			globalName: this.bundleName,
			minify: productionMode,
			treeShaking: productionMode,
			bundle: true,
			outfile: this.outputFilepath,
			alias: {
				path: require.resolve('path-browserify'),
			},
			plugins: [
				{
					name: 'js-draw__build-timer',
					setup: (build) => {
						let lastStartTime = 0;
						build.onStart(() => {
							lastStartTime = performance.now();
						});
						build.onEnd(() => {
							console.info(`Bundle finished in ${Math.ceil(performance.now() - lastStartTime)}ms!`);
						});
					},
				},
				{
					// Remaps imports from TypeScript files for improved performance.
					name: 'js-draw__typescript_import_remapper',
					setup: (build) => {
						if (tsAliases.size === 0) return;

						const regexParts = [];
						for (const key of tsAliases.keys()) {
							regexParts.push(regexEscape(key) + '/?');
						}

						const filter = new RegExp(`^(${regexParts.join('|')})$`);
						build.onResolve({ filter }, (args) => {
							if (!args.importer.endsWith('.ts')) return null;
							if (tsAliases.has(args.path)) {
								return { path: tsAliases.get(args.path) };
							}
							return null;
						});
					},
				},
				{
					name: 'js-draw__scss-builder-and-embedder',
					setup: (build) => {
						build.onLoad({ filter: /\.s?css$/ }, async (args) => {
							const result = await this.scssCompiler.compile(args.path);
							return {
								contents: `
									/* ${JSON.stringify(args.path)} */
									(() => {
										if (typeof document !== 'undefined' && typeof document.createElement === 'function') {
											const style = document.createElement('style');
											style.textContent = ${JSON.stringify(result.css)};
											document.head.appendChild(style);
										}
									})();
								`,
								loader: 'js',
							};
						});
					},
				},
			],
		});
	}

	// Create a minified JS file in the same directory as `this.sourceFilePath` with
	// the same name.
	public async build() {
		console.info(`Building bundle: ${this.bundleName}...`);
		const compiler = await this.makeBuildContext(Mode.Production);
		await compiler.rebuild();
		await compiler.dispose();
	}

<<<<<<< HEAD
	public startWatching() {
		const compiler = webpack(this.getWebpackOptions('development'));
		const watchOptions = {
			followSymlinks: true,
			ignored: /^.*node_modules.*[/](?![@]?js[-]draw)/g,
		};

		console.info('Watching bundle: ', this.bundleName);
		compiler.watch(watchOptions, async (err, stats) => {
			const failed = this.handleErrors(err, stats);
			if (!failed) {
				console.log('☑ Built! ☑');
			}
		});
=======
	public async startWatching() {
		const compiler = await this.makeBuildContext(Mode.Development);
		await compiler.watch();
>>>>>>> c446f13f
	}
}<|MERGE_RESOLUTION|>--- conflicted
+++ resolved
@@ -18,13 +18,8 @@
 	public constructor(
 		public readonly bundleName: string | undefined,
 		private readonly sourceFilePath: string,
-<<<<<<< HEAD
-		private readonly target: string,
-		outputFilepath: string | undefined,
-=======
 		outputFilepath: string | undefined,
 		private readonly scssCompiler: ScssCompiler,
->>>>>>> c446f13f
 	) {
 		this.rootFileDirectory = dirname(sourceFilePath);
 		this.bundleBaseName = basename(sourceFilePath, extname(sourceFilePath));
@@ -36,102 +31,6 @@
 		}
 	}
 
-<<<<<<< HEAD
-	private getWebpackOptions(mode: 'production' | 'development'): webpack.Configuration {
-		let libraryOption = {};
-		if (this.bundleName) {
-			libraryOption = {
-				library: {
-					type: 'window',
-					name: this.bundleName,
-				},
-			};
-		}
-
-		const config: webpack.Configuration = {
-			mode,
-			entry: this.sourceFilePath,
-			target: this.target,
-			output: {
-				path: this.outputDirectory,
-				filename: this.outputFilename,
-				...libraryOption,
-			},
-			// See https://webpack.js.org/guides/typescript/
-			module: {
-				rules: [
-					{
-						// Include .tsx to include react components
-						test: /\.tsx?$/i,
-						use: 'ts-loader',
-						exclude: /node_modules/,
-					},
-					{
-						test: /\.css$/i,
-						use: ['style-loader', 'css-loader'],
-					},
-					{
-						test: /\.scss$/i,
-						use: ['style-loader', 'css-loader', 'sass-loader'],
-					},
-					{
-						test: /\.svg$/,
-						type: 'asset/inline',
-					},
-				],
-
-				// Prevent warnings if the TypeScript library is being included.
-				// See https://github.com/microsoft/TypeScript/issues/39436#issuecomment-817029140
-				noParse: [require.resolve('typescript/lib/typescript.js')],
-			},
-			optimization: {
-				minimizer: [
-					// Don't create separate files for comments.
-					// See https://stackoverflow.com/a/65650316/17055750
-					new TerserPlugin({
-						extractComments: false,
-					}),
-				],
-			},
-			// Increase the minimum size required
-			// to trigger warnings.
-			// See https://stackoverflow.com/a/53517149/17055750
-			performance: {
-				maxAssetSize: 2_000_000, // 2-ish MiB
-				maxEntrypointSize: 2_000_000,
-			},
-			resolve: {
-				extensions: ['.tsx', '.ts', '.js'],
-
-				// Allow using the NodeJS path module in generated JS
-				fallback: {
-					path: require.resolve('path-browserify'),
-				},
-			},
-		};
-
-		return config;
-	}
-
-	private handleErrors(err: Error | undefined | null, stats: webpack.Stats | undefined): boolean {
-		let failed = false;
-
-		if (err) {
-			console.error(`Error: ${err.name}`, err.message, err.stack);
-			failed = true;
-		} else if (stats?.hasErrors() || stats?.hasWarnings()) {
-			const data = stats.toJson();
-
-			if (data.warnings && data.warningsCount) {
-				console.warn('Warnings: ', data.warningsCount);
-				for (const warning of data.warnings) {
-					// Stack contains the message
-					if (warning.stack) {
-						console.warn(warning.stack);
-					} else {
-						console.warn(warning.message);
-					}
-=======
 	/**
 	 * Creates import aliases that improve development experience when running `watch`.
 	 *
@@ -155,7 +54,6 @@
 				devEntrypoint = resolve(packagePath, devEntrypoint);
 				if (existsSync(devEntrypoint)) {
 					tsAliases.set(packageJson.name, devEntrypoint);
->>>>>>> c446f13f
 				}
 			}
 		}
@@ -250,25 +148,8 @@
 		await compiler.dispose();
 	}
 
-<<<<<<< HEAD
-	public startWatching() {
-		const compiler = webpack(this.getWebpackOptions('development'));
-		const watchOptions = {
-			followSymlinks: true,
-			ignored: /^.*node_modules.*[/](?![@]?js[-]draw)/g,
-		};
-
-		console.info('Watching bundle: ', this.bundleName);
-		compiler.watch(watchOptions, async (err, stats) => {
-			const failed = this.handleErrors(err, stats);
-			if (!failed) {
-				console.log('☑ Built! ☑');
-			}
-		});
-=======
 	public async startWatching() {
 		const compiler = await this.makeBuildContext(Mode.Development);
 		await compiler.watch();
->>>>>>> c446f13f
 	}
 }