{
  "name": "js-draw",
  "version": "1.16.0",
  "description": "Draw pictures using a pen, touchscreen, or mouse! JS-draw is a drawing library for JavaScript and TypeScript. ",
  "types": "./dist/mjs/lib.d.ts",
  "main": "./dist/cjs/lib.js",
  "exports": {
    ".": {
      "types": "./dist/mjs/lib.d.ts",
      "import": "./dist/mjs/lib.mjs",
      "require": "./dist/cjs/lib.js"
    },
    "./styles": {
      "default": "./src/styles.js"
    },
    "./Editor.css": {
      "default": "./dist/Editor.css"
    },
    "./bundle": {
      "types": "./dist/mjs/bundle/bundled.d.ts",
      "default": "./dist/bundle.js"
    },
    "./bundledStyles": {
      "default": "./dist/bundledStyles.js"
    },
    "./Editor": {
      "types": "./dist/mjs/Editor.d.ts",
      "default": "./dist/mjs/Editor.mjs"
    },
    "./types": {
      "types": "./dist/mjs/types.d.ts",
      "default": "./dist/mjs/types.mjs"
    },
    "./localization": {
      "types": "./dist/mjs/localization.d.ts",
      "require": "./dist/cjs/localization.js",
      "default": "./dist/mjs/localization.mjs"
    },
    "./components": {
      "types": "./dist/mjs/components/lib.d.ts",
      "require": "./dist/cjs/components/lib.js",
      "default": "./dist/mjs/components/lib.mjs"
    },
    "./commands": {
      "types": "./dist/mjs/commands/lib.d.ts",
      "require": "./dist/cjs/commands/lib.js",
      "default": "./dist/mjs/commands/lib.mjs"
    }
  },
  "repository": {
    "type": "git",
    "url": "git+https://github.com/personalizedrefrigerator/js-draw.git"
  },
  "author": "Henry Heino",
  "license": "MIT",
  "private": false,
  "scripts": {
    "dist-test": "cd dist-test/test_imports && npm install && npm run test",
    "dist": "npm run build && npm run dist-test",
    "build": "rm -rf ./dist/* && mkdir -p dist && build-tool build",
    "watch": "rm -rf ./dist/* && mkdir -p dist && build-tool watch",
    "build-translation-templates": "build-tool build-translation-templates",
    "prepack": "npm run dist && cd ../../ && npm run test && cd packages/js-draw && ts-node tools/copyREADME.ts copy",
    "postpack": "ts-node tools/copyREADME.ts revert"
  },
  "dependencies": {
    "@js-draw/math": "^1.16.0",
    "@melloware/coloris": "0.22.0"
  },
  "devDependencies": {
<<<<<<< HEAD
    "@js-draw/build-tool": "^1.2.2",
    "@types/bezier-js": "4.1.0",
    "@types/jest": "29.5.3",
    "@types/jsdom": "21.1.1"
=======
    "@js-draw/build-tool": "^1.11.1",
    "@types/jest": "29.5.5",
    "@types/jsdom": "21.1.3"
>>>>>>> b0b6d716
  },
  "bugs": {
    "url": "https://github.com/personalizedrefrigerator/js-draw/issues"
  },
  "homepage": "https://github.com/personalizedrefrigerator/js-draw#readme",
  "directories": {
    "doc": "docs"
  },
  "keywords": [
    "ink",
    "drawing",
    "pen",
    "freehand",
    "svg"
  ]
}<|MERGE_RESOLUTION|>--- conflicted
+++ resolved
@@ -68,16 +68,9 @@
     "@melloware/coloris": "0.22.0"
   },
   "devDependencies": {
-<<<<<<< HEAD
-    "@js-draw/build-tool": "^1.2.2",
-    "@types/bezier-js": "4.1.0",
-    "@types/jest": "29.5.3",
-    "@types/jsdom": "21.1.1"
-=======
     "@js-draw/build-tool": "^1.11.1",
     "@types/jest": "29.5.5",
     "@types/jsdom": "21.1.3"
->>>>>>> b0b6d716
   },
   "bugs": {
     "url": "https://github.com/personalizedrefrigerator/js-draw/issues"
