--- conflicted
+++ resolved
@@ -68,35 +68,10 @@
 	private dispatchEventToCallback(event: InputEvt) {
 		let exhaustivenessCheck: never;
 		switch (event.kind) {
-<<<<<<< HEAD
-		case InputEvtType.PointerDownEvt:
-			return this.onPointerDown(event);
-		case InputEvtType.PointerMoveEvt:
-			return this.onPointerMove(event) ?? true;
-		case InputEvtType.PointerUpEvt:
-			return this.onPointerUp(event) ?? false;
-		case InputEvtType.GestureCancelEvt:
-			this.onGestureCancel(event);
-			break;
-		case InputEvtType.WheelEvt:
-			return this.onWheel(event);
-		case InputEvtType.KeyPressEvent:
-			return this.onKeyPress(event);
-		case InputEvtType.KeyUpEvent:
-			return this.onKeyUp(event);
-		case InputEvtType.CopyEvent:
-			return this.onCopy(event);
-		case InputEvtType.PasteEvent:
-			return this.onPaste(event);
-		default:
-			exhaustivenessCheck = event;
-			return exhaustivenessCheck;
-=======
 			case InputEvtType.PointerDownEvt:
 				return this.onPointerDown(event);
 			case InputEvtType.PointerMoveEvt:
-				this.onPointerMove(event);
-				break;
+				return this.onPointerMove(event) ?? true;
 			case InputEvtType.PointerUpEvt:
 				return this.onPointerUp(event) ?? false;
 			case InputEvtType.GestureCancelEvt:
@@ -117,7 +92,6 @@
 			default:
 				exhaustivenessCheck = event;
 				return exhaustivenessCheck;
->>>>>>> 6fe6d682
 		}
 		return true;
 	}
@@ -134,15 +108,10 @@
 	 * Returns true iff the tool handled the event and thus should receive additional
 	 * events.
 	 */
-<<<<<<< HEAD
-	public onPointerDown(_event: PointerDownEvt): boolean { return false; }
-	public onPointerMove(_event: PointerMoveEvt): boolean|void { }
-=======
 	public onPointerDown(_event: PointerDownEvt): boolean {
 		return false;
 	}
-	public onPointerMove(_event: PointerMoveEvt) {}
->>>>>>> 6fe6d682
+	public onPointerMove(_event: PointerMoveEvt): boolean | void {}
 
 	/**
 	 * Returns true iff there are additional pointers down and the tool should
