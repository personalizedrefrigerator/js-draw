import makeMessageDialog from '../../../dialogs/makeMessageDialog';
import Editor from '../../../Editor';
import ClipboardHandler from '../../../util/ClipboardHandler';

const makeClipboardErrorHandlers = (editor: Editor) => {
	const makeErrorDialog = (error: Error | unknown) => {
		const dialog = makeMessageDialog(editor, {
			title: editor.localization.copyPasteError__heading,
			classNames: ['clipboard-error-dialog'],
		});
		dialog.appendChild(document.createTextNode(editor.localization.copyPasteError__description));

		const errorDetailsElement = document.createElement('details');
		const errorDetailsSummary = document.createElement('summary');
		errorDetailsSummary.textContent = editor.localization.copyPasteError__errorDetails;
		errorDetailsElement.appendChild(errorDetailsSummary);
		errorDetailsElement.appendChild(document.createTextNode(`Error: ${error}`));

		dialog.appendChild(errorDetailsElement);

		return dialog;
	};

	return {
<<<<<<< HEAD
		async onCopyError(error: Error | unknown) {
			makeErrorDialog(error);
=======
		async onCopyError(error: Error|unknown) {
			const dialog = makeErrorDialog(error);

			const textboxLabel = document.createElement('label');
			textboxLabel.textContent = editor.localization.copyPasteError__copyRetry;
			const copyTextbox = document.createElement('textarea');
			textboxLabel.appendChild(copyTextbox);

			const retryHandler = new ClipboardHandler(editor);
			const handleCopy = (event: ClipboardEvent|DragEvent) => {
				event.preventDefault();

				// Use .then to ensure that .copy runs within the event handler.
				// Copy can fail if certain logic is run async.
				return retryHandler.copy(event).then(() => {
					dialog.close();
				});
			};
			copyTextbox.oncopy = handleCopy;
			copyTextbox.ondragstart = handleCopy;
			copyTextbox.value = editor.localization.copyPasteError__copyMe;

			dialog.appendChild(textboxLabel);

			copyTextbox.select();
			document.execCommand('copy');
>>>>>>> 7b688d63
		},
		onPasteError(error: Error | unknown) {
			const dialog = makeErrorDialog(error);

			const textboxLabel = document.createElement('label');
			textboxLabel.textContent = editor.localization.copyPasteError__pasteRetry;
			const pasteTextbox = document.createElement('textarea');
			textboxLabel.appendChild(pasteTextbox);

			const retryHandler = new ClipboardHandler(editor);
			const handlePaste = (event: ClipboardEvent | DragEvent) => {
				event.preventDefault();

				// Use .then to ensure that .paste runs within the event handler.
				// Paste can fail if certain logic is run async.
				return retryHandler.paste(event).then((pasted: boolean) => {
					if (pasted) {
						dialog.close();
					}
				});
			};
			pasteTextbox.onpaste = handlePaste;
			pasteTextbox.ondrop = handlePaste;

			dialog.appendChild(textboxLabel);

			pasteTextbox.focus();
			document.execCommand('paste');
		},
	};
};

export default makeClipboardErrorHandlers;<|MERGE_RESOLUTION|>--- conflicted
+++ resolved
@@ -22,10 +22,6 @@
 	};
 
 	return {
-<<<<<<< HEAD
-		async onCopyError(error: Error | unknown) {
-			makeErrorDialog(error);
-=======
 		async onCopyError(error: Error|unknown) {
 			const dialog = makeErrorDialog(error);
 
@@ -52,7 +48,6 @@
 
 			copyTextbox.select();
 			document.execCommand('copy');
->>>>>>> 7b688d63
 		},
 		onPasteError(error: Error | unknown) {
 			const dialog = makeErrorDialog(error);
