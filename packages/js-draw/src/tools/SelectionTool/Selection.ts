--- conflicted
+++ resolved
@@ -749,7 +749,6 @@
 		}
 
 		return command;
-<<<<<<< HEAD
 	}
 
 	public snapSelectedObjectsToGrid() {
@@ -763,8 +762,6 @@
 		const oldTransform = this.getTransform();
 		this.setTransform(oldTransform.rightMul(Mat33.translation(snapDelta)));
 		this.finalizeTransform();
-=======
->>>>>>> 6529cad5
 	}
 
 	public setHandlesVisible(showHandles: boolean) {
