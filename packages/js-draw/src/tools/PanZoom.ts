import { Editor } from '../Editor';
import { Mat33, Vec3, Point2, Vec2 } from '@js-draw/math';
import Pointer, { PointerDevice } from '../Pointer';
import { EditorEventType } from '../types';
import { KeyPressEvent, PointerEvt, WheelEvt } from '../inputEvents';
import untilNextAnimationFrame from '../util/untilNextAnimationFrame';
import { Viewport, ViewportTransform } from '../Viewport';
import BaseTool from './BaseTool';
import {
	moveDownKeyboardShortcutId,
	moveLeftKeyboardShortcutId,
	moveRightKeyboardShortcutId,
	moveUpKeyboardShortcutId,
	rotateClockwiseKeyboardShortcutId,
	rotateCounterClockwiseKeyboardShortcutId,
	zoomInKeyboardShortcutId,
	zoomOutKeyboardShortcutId,
} from './keybindings';

interface PinchData {
	canvasCenter: Point2;
	screenCenter: Point2;
	angle: number;
	dist: number;
}

export enum PanZoomMode {
	/** Touch gestures with a single pointer. Ignores non-touch gestures. */
	OneFingerTouchGestures = 0x1,
	/** Touch gestures with exactly two pointers. Ignores non-touch gestures. */
	TwoFingerTouchGestures = 0x1 << 1,
	RightClickDrags = 0x1 << 2,
	/** Single-pointer gestures of *any* type (including touch). */
	SinglePointerGestures = 0x1 << 3,
	/** Keyboard navigation (e.g. LeftArrow to move left). */
	Keyboard = 0x1 << 4,

	/** If provided, prevents **this** tool from rotating the viewport (other tools may still do so). */
	RotationLocked = 0x1 << 5,
}

// Returns true to cancel
type ScrollByCallback = (delta: Vec2) => boolean;

class InertialScroller {
	private running: boolean = false;
	private currentVelocity: Vec2;

	public constructor(
		private initialVelocity: Vec2,
		private scrollBy: ScrollByCallback,
		private onComplete: () => void,
	) {
		this.start();
	}

	private async start() {
		if (this.running) {
			return;
		}

		this.currentVelocity = this.initialVelocity;
		let lastTime = performance.now();
		this.running = true;

		const maxSpeed = 5000; // units/s
		const minSpeed = 200; // units/s
		if (this.currentVelocity.magnitude() > maxSpeed) {
			this.currentVelocity = this.currentVelocity.normalized().times(maxSpeed);
		}

		while (this.running && this.currentVelocity.magnitude() > minSpeed) {
			const nowTime = performance.now();
			const dt = (nowTime - lastTime) / 1000;

<<<<<<< HEAD
			this.currentVelocity = this.currentVelocity.times(Math.pow(1/8, dt));
			if (!this.scrollBy(this.currentVelocity.times(dt))) {
				this.stop();
			}
=======
			this.currentVelocity = this.currentVelocity.times(Math.pow(1 / 8, dt));
			this.scrollBy(this.currentVelocity.times(dt));
>>>>>>> 6fe6d682

			await untilNextAnimationFrame();
			lastTime = nowTime;
		}

		if (this.running) {
			this.stop();
		}
	}

	public getCurrentVelocity(): Vec2 | null {
		if (!this.running) {
			return null;
		}

		return this.currentVelocity;
	}

	public stop(): void {
		if (this.running) {
			this.running = false;
			this.onComplete();
		}
	}
}

/**
 * This tool moves the viewport in response to touchpad, touchscreen, mouse, and keyboard events.
 *
 * Which events are handled, and which are skipped, are determined by the tool's `mode`. For example,
 * a `PanZoom` tool with `mode = PanZoomMode.TwoFingerTouchGestures|PanZoomMode.RightClickDrags` would
 * respond to right-click drag events and two-finger touch gestures.
 *
 * @see {@link setModeEnabled}
 */
export default class PanZoom extends BaseTool {
	private transform: ViewportTransform | null = null;

	// Constants
	// initialRotationSnapAngle is larger than afterRotationStartSnapAngle to
	// make it more difficult to start rotating (and easier to continue rotating).
	private readonly initialRotationSnapAngle = 0.22; // radians
	private readonly afterRotationStartSnapAngle = 0.07; // radians
	private readonly pinchZoomStartThreshold = 1.08; // scale factor

	// Distance between two touch points at the **start** of a gesture.
	private startTouchDist: number;

	// Distance between two touch points the last time **this input was used
	// to scale the screen**.
	private lastTouchDist: number;

	// Center of the two touch points at the last time inpput was received
	private lastScreenCenter: Point2;

	// Timestamp (as from performance.now()) at which the last input was received
	private lastTimestamp: number;

	// Last timestamp at which a pointerdown event was received
	private lastPointerDownTimestamp: number = 0;

	private initialTouchAngle: number = 0;
	private initialViewportRotation: number = 0;
	private initialViewportScale: number = 0;

	// Set to `true` only when scaling has started (if two fingers are down and have moved
	// far enough).
	private isScaling: boolean = false;
	private isRotating: boolean = false;

	private inertialScroller: InertialScroller | null = null;
	private velocity: Vec2 | null = null;

	public constructor(
		private editor: Editor,
		private mode: PanZoomMode,
		description: string,
	) {
		super(editor.notifier, description);
	}

	// The pan/zoom tool can be used in a read-only editor.
	public override canReceiveInputInReadOnlyEditor(): boolean {
		return true;
	}

	// Returns information about the pointers in a gesture
	public computePinchData(p1: Pointer, p2: Pointer): PinchData {
		// Swap the pointers to ensure consistent ordering.
		if (p1.id < p2.id) {
			const tmp = p1;
			p1 = p2;
			p2 = tmp;
		}

		const screenBetween = p2.screenPos.minus(p1.screenPos);
		const angle = screenBetween.angle();
		const dist = screenBetween.magnitude();
		const canvasCenter = p2.canvasPos.plus(p1.canvasPos).times(0.5);
		const screenCenter = p2.screenPos.plus(p1.screenPos).times(0.5);

		return { canvasCenter, screenCenter, angle, dist };
	}

	private allPointersAreOfType(pointers: Pointer[], kind: PointerDevice) {
		return pointers.every((pointer) => pointer.device === kind);
	}

	public override onPointerDown({
		allPointers: pointers,
		current: currentPointer,
	}: PointerEvt): boolean {
		let handlingGesture = false;

		const inertialScrollerVelocity = this.inertialScroller?.getCurrentVelocity() ?? Vec2.zero;
		this.inertialScroller?.stop();
		this.velocity = inertialScrollerVelocity;

		this.lastPointerDownTimestamp = currentPointer.timeStamp;

		const allAreTouch = this.allPointersAreOfType(pointers, PointerDevice.Touch);
		const isRightClick = this.allPointersAreOfType(pointers, PointerDevice.RightButtonMouse);

		if (allAreTouch && pointers.length === 2 && this.mode & PanZoomMode.TwoFingerTouchGestures) {
			const { screenCenter, angle, dist } = this.computePinchData(pointers[0], pointers[1]);
			this.lastTouchDist = dist;
			this.startTouchDist = dist;
			this.lastScreenCenter = screenCenter;
			this.initialTouchAngle = angle;
			this.initialViewportRotation = this.editor.viewport.getRotationAngle();
			this.initialViewportScale = this.editor.viewport.getScaleFactor();
			this.isScaling = false;

			// We're initially rotated if `initialViewportRotation` isn't near a multiple of pi/2.
			// In other words, if sin(2 initialViewportRotation) is near zero.
			this.isRotating = Math.abs(Math.sin(this.initialViewportRotation * 2)) > 1e-3;

			handlingGesture = true;
		} else if (
			pointers.length === 1 &&
			((this.mode & PanZoomMode.OneFingerTouchGestures && allAreTouch) ||
				(isRightClick && this.mode & PanZoomMode.RightClickDrags) ||
				this.mode & PanZoomMode.SinglePointerGestures)
		) {
			this.lastScreenCenter = pointers[0].screenPos;
			this.isScaling = false;

			handlingGesture = true;
		}

		if (handlingGesture) {
			this.lastTimestamp = performance.now();
			this.transform ??= Viewport.transformBy(Mat33.identity);
			this.editor.display.setDraftMode(true);
		}

		return handlingGesture;
	}

	private updateVelocity(currentCenter: Point2) {
		const deltaPos = currentCenter.minus(this.lastScreenCenter);
		let deltaTime = (performance.now() - this.lastTimestamp) / 1000;

		// Ignore duplicate events, unless there has been enough time between them.
		if (deltaPos.magnitude() === 0 && deltaTime < 0.1) {
			return;
		}
		// We divide by deltaTime. Don't divide by zero.
		if (deltaTime === 0) {
			return;
		}

		// Don't divide by almost zero, either
		deltaTime = Math.max(deltaTime, 0.01);

		const currentVelocity = deltaPos.times(1 / deltaTime);
		let smoothedVelocity = currentVelocity;

		if (this.velocity) {
			smoothedVelocity = this.velocity.lerp(currentVelocity, 0.5);
		}

		this.velocity = smoothedVelocity;
	}

	// Returns the change in position of the center of the given group of pointers.
	// Assumes this.lastScreenCenter has been set appropriately.
	private getCenterDelta(screenCenter: Point2): Vec2 {
		// Use transformVec3 to avoid translating the delta
		const delta = this.editor.viewport.screenToCanvasTransform.transformVec3(
			screenCenter.minus(this.lastScreenCenter),
		);
		return delta;
	}

	//  Snaps `angle` to common desired rotations. For example, if `touchAngle` corresponds
	// to a viewport rotation of 90.1 degrees, this function returns a rotation delta that,
	// when applied to the viewport, rotates the viewport to 90.0 degrees.
	//
	// Returns a snapped rotation delta that, when applied to the viewport, rotates the viewport,
	// from its position on the last touchDown event, by `touchAngle - initialTouchAngle`.
	private toSnappedRotationDelta(touchAngle: number) {
		const deltaAngle = touchAngle - this.initialTouchAngle;
		let fullRotation = deltaAngle + this.initialViewportRotation;

		const snapToMultipleOf = Math.PI / 2;
		const roundedFullRotation = Math.round(fullRotation / snapToMultipleOf) * snapToMultipleOf;

		// The maximum angle for which we snap the given angle to a multiple of
		// `snapToMultipleOf`.
		// Use a smaller snap angle if already rotated (to avoid pinch zoom gestures from
		// starting rotation).
		const maxSnapAngle = this.isRotating
			? this.afterRotationStartSnapAngle
			: this.initialRotationSnapAngle;

		// Snap the rotation
		if (Math.abs(fullRotation - roundedFullRotation) < maxSnapAngle) {
			fullRotation = roundedFullRotation;

			// Work around a rotation/matrix multiply bug.
			// (See commit after 4abe27ff8e7913155828f98dee77b09c57c51d30).
			// TODO: Fix the underlying issue and remove this.
			if (fullRotation !== 0) {
				fullRotation += 0.0001;
			}
		}

		return fullRotation - this.editor.viewport.getRotationAngle();
	}

	/**
	 * Given a scale update, `scaleFactor`, returns a new scale factor snapped
	 * to a power of two (if within some tolerance of that scale).
	 */
	private toSnappedScaleFactor(touchDist: number) {
		// scaleFactor is applied to the current transformation of the viewport.
		const newScale = (this.initialViewportScale * touchDist) / this.startTouchDist;
		const currentScale = this.editor.viewport.getScaleFactor();

		const logNewScale = Math.log(newScale) / Math.log(10);
		const roundedLogNewScale = Math.round(logNewScale);

		const logTolerance = 0.04;
		if (Math.abs(roundedLogNewScale - logNewScale) < logTolerance) {
			return Math.pow(10, roundedLogNewScale) / currentScale;
		}

		return touchDist / this.lastTouchDist;
	}

	private handleTwoFingerMove(allPointers: Pointer[]) {
		const { screenCenter, canvasCenter, angle, dist } = this.computePinchData(
			allPointers[0],
			allPointers[1],
		);

		const delta = this.getCenterDelta(screenCenter);
		let deltaRotation;

		if (this.isRotationLocked()) {
			deltaRotation = 0;
		} else {
			deltaRotation = this.toSnappedRotationDelta(angle);
		}

		// If any rotation, make a note of this (affects rotation snap
		// angles).
		if (Math.abs(deltaRotation) > 1e-8) {
			this.isRotating = true;
		}

		this.updateVelocity(screenCenter);

		if (!this.isScaling) {
			const initialScaleFactor = dist / this.startTouchDist;

			// Only start scaling if scaling done so far exceeds some threshold.
			const upperBound = this.pinchZoomStartThreshold;
			const lowerBound = 1 / this.pinchZoomStartThreshold;
			if (initialScaleFactor > upperBound || initialScaleFactor < lowerBound) {
				this.isScaling = true;
			}
		}

		let scaleFactor = 1;
		if (this.isScaling) {
			scaleFactor = this.toSnappedScaleFactor(dist);

			// Don't set lastDist until we start scaling --
			this.lastTouchDist = dist;
		}

		const transformUpdate = Mat33.translation(delta)
			.rightMul(Mat33.scaling2D(scaleFactor, canvasCenter))
			.rightMul(Mat33.zRotation(deltaRotation, canvasCenter));

		this.lastScreenCenter = screenCenter;
<<<<<<< HEAD
=======
		this.transform = Viewport.transformBy(this.transform!.transform.rightMul(transformUpdate));
>>>>>>> 6fe6d682
		return transformUpdate;
	}

	private handleOneFingerMove(pointer: Pointer) {
		const delta = this.getCenterDelta(pointer.screenPos);
		const transformUpdate = Mat33.translation(delta);
<<<<<<< HEAD
=======
		this.transform = Viewport.transformBy(this.transform!.transform.rightMul(transformUpdate));
>>>>>>> 6fe6d682
		this.updateVelocity(pointer.screenPos);
		this.lastScreenCenter = pointer.screenPos;

		return transformUpdate;
	}

	public override onPointerMove({ allPointers }: PointerEvt): boolean {
		this.transform ??= Viewport.transformBy(Mat33.identity);

		let transformUpdate = Mat33.identity;
		if (allPointers.length === 2) {
			transformUpdate = this.handleTwoFingerMove(allPointers);
		} else if (allPointers.length === 1) {
			transformUpdate = this.handleOneFingerMove(allPointers[0]);
		}

		const result = this.updateTransform(transformUpdate);
		this.lastTimestamp = performance.now();

		return result;
	}

	public override onPointerUp(event: PointerEvt): void {
		const onComplete = () => {
			if (this.transform) {
				this.transform.unapply(this.editor);
				this.editor.dispatch(this.transform, false);
			}

			this.editor.display.setDraftMode(false);
			this.transform = null;
			this.velocity = Vec2.zero;
		};

		const minInertialScrollDt = 30;
		const shouldInertialScroll =
			event.current.device === PointerDevice.Touch &&
			event.allPointers.length === 1 &&
			this.velocity !== null &&
			event.current.timeStamp - this.lastPointerDownTimestamp > minInertialScrollDt;

		if (shouldInertialScroll && this.velocity !== null) {
			const oldVelocity = this.velocity;

			// If the user drags the screen, then stops, then lifts the pointer,
			// we want the final velocity to reflect the stop at the end (so the velocity
			// should be near zero). Handle this:
			this.updateVelocity(event.current.screenPos);

			// Work around an input issue. Some devices that disable the touchscreen when a stylus
			// comes near the screen fire a touch-end event at the position of the stylus when a
			// touch gesture is canceled. Because the stylus is often far away from the last touch,
			// this causes a great displacement between the second-to-last (from the touchscreen) and
			// last (from the pen that is now near the screen) events. Only allow velocity to decrease
			// to work around this:
			if (oldVelocity.magnitude() < this.velocity.magnitude()) {
				this.velocity = oldVelocity;
			}

			// Cancel any ongoing inertial scrolling.
			this.inertialScroller?.stop();

<<<<<<< HEAD
			this.inertialScroller = new InertialScroller(this.velocity, (scrollDelta: Vec2) => {
				if (!this.transform) {
					return false;
				}

				const canvasDelta = this.editor.viewport.screenToCanvasTransform.transformVec3(scrollDelta);

				// Scroll by scrollDelta
				this.updateTransform(Mat33.translation(canvasDelta));
				return true;
			}, onComplete);
=======
			this.inertialScroller = new InertialScroller(
				this.velocity,
				(scrollDelta: Vec2) => {
					if (!this.transform) {
						return;
					}

					const canvasDelta =
						this.editor.viewport.screenToCanvasTransform.transformVec3(scrollDelta);

					// Scroll by scrollDelta
					this.transform.unapply(this.editor);
					this.transform = Viewport.transformBy(
						this.transform.transform.rightMul(Mat33.translation(canvasDelta)),
					);
					this.transform.apply(this.editor);
				},
				onComplete,
			);
>>>>>>> 6fe6d682
		} else {
			onComplete();
		}
	}

	public override onGestureCancel(): void {
		this.inertialScroller?.stop();
		this.velocity = Vec2.zero;
		this.transform?.unapply(this.editor);
		this.editor.display.setDraftMode(false);
		this.transform = null;
	}

	// Applies [transformUpdate] to the editor. This stacks on top of the
	// current transformation, if it exists.
	//
	// Returns true on success.
	private updateTransform(transformUpdate: Mat33, options?: { announce?: boolean }) {
		if (!this.editor.getCurrentSettings().allowOverscroll) {
			const newVisibleRect = this.editor.viewport.visibleRect.transformedBoundingBox(transformUpdate.inverse());
			const imageRect = this.editor.getImportExportRect();

			if (!newVisibleRect.intersects(imageRect)) {
				return false;
			}
		}

		Viewport.transformBy(transformUpdate).apply(this.editor);
		this.transform = Viewport.transformBy((this.transform?.transform ?? Mat33.identity).rightMul(transformUpdate));

<<<<<<< HEAD
		if (options?.announce) {
			this.editor.announceForAccessibility(Viewport.transformBy(transformUpdate).description(this.editor, this.editor.localization));
=======
		if (announce) {
			this.editor.announceForAccessibility(
				this.transform.description(this.editor, this.editor.localization),
			);
>>>>>>> 6fe6d682
		}

		return true;
	}

	/**
	 * Updates the current transform and clears it. Use this method for events that are not part of
	 * a larger gesture (i.e. have no start and end event). For example, this would be used for `onwheel`
	 * events, but not for `onpointer` events.
	 */
	private applyAndFinalizeTransform(transformUpdate: Mat33) {
		this.updateTransform(transformUpdate, true);
		this.transform = null;
	}

	public override onWheel({ delta, screenPos }: WheelEvt): boolean {
		this.inertialScroller?.stop();

		// Reset the transformation -- wheel events are individual events, so we don't
		// need to unapply/reapply.
		this.transform = Viewport.transformBy(Mat33.identity);

		const canvasPos = this.editor.viewport.screenToCanvas(screenPos);
		const toCanvas = this.editor.viewport.screenToCanvasTransform;

		// Transform without including translation
		const translation = toCanvas.transformVec3(Vec3.of(-delta.x, -delta.y, 0));

		let pinchAmount = delta.z;

		// Clamp the magnitude of pinchAmount
		pinchAmount = Math.atan(pinchAmount / 2) * 2;

		const pinchZoomScaleFactor = 1.04;
		const transformUpdate = Mat33.scaling2D(
<<<<<<< HEAD
			Math.max(0.4, Math.min(Math.pow(pinchZoomScaleFactor, -pinchAmount), 4)), canvasPos
		).rightMul(
			Mat33.translation(translation)
		);
		return this.updateTransform(transformUpdate, { announce: true });
=======
			Math.max(0.4, Math.min(Math.pow(pinchZoomScaleFactor, -pinchAmount), 4)),
			canvasPos,
		).rightMul(Mat33.translation(translation));
		this.applyAndFinalizeTransform(transformUpdate);

		return true;
>>>>>>> 6fe6d682
	}

	public override onKeyPress(event: KeyPressEvent): boolean {
		this.inertialScroller?.stop();

		if (!(this.mode & PanZoomMode.Keyboard)) {
			return false;
		}

		// No need to keep the same the transform for keyboard events.
		this.transform = Viewport.transformBy(Mat33.identity);

		let translation = Vec2.zero;
		let scale = 1;
		let rotation = 0;

		// Keyboard shortcut handling
		const shortcucts = this.editor.shortcuts;
		if (shortcucts.matchesShortcut(moveLeftKeyboardShortcutId, event)) {
			translation = Vec2.of(-1, 0);
		} else if (shortcucts.matchesShortcut(moveRightKeyboardShortcutId, event)) {
			translation = Vec2.of(1, 0);
		} else if (shortcucts.matchesShortcut(moveUpKeyboardShortcutId, event)) {
			translation = Vec2.of(0, -1);
		} else if (shortcucts.matchesShortcut(moveDownKeyboardShortcutId, event)) {
			translation = Vec2.of(0, 1);
		} else if (shortcucts.matchesShortcut(zoomInKeyboardShortcutId, event)) {
			scale = 1 / 2;
		} else if (shortcucts.matchesShortcut(zoomOutKeyboardShortcutId, event)) {
			scale = 2;
		} else if (shortcucts.matchesShortcut(rotateClockwiseKeyboardShortcutId, event)) {
			rotation = 1;
		} else if (shortcucts.matchesShortcut(rotateCounterClockwiseKeyboardShortcutId, event)) {
			rotation = -1;
		} else {
			return false;
		}

		// For each keypress,
		translation = translation.times(30); // Move at most 30 units
		rotation *= Math.PI / 8; // Rotate at least a sixteenth of a rotation

		// Transform the canvas, not the viewport:
		translation = translation.times(-1);
		rotation = rotation * -1;
		scale = 1 / scale;

		// Work around an issue that seems to be related to rotation matrices losing precision on inversion.
		// TODO: Figure out why and implement a better solution.
		if (rotation !== 0) {
			rotation += 0.0001;
		}

		if (this.isRotationLocked()) {
			rotation = 0;
		}

		const toCanvas = this.editor.viewport.screenToCanvasTransform;

		// Transform without translating (treat toCanvas as a linear instead of
		// an affine transformation).
		translation = toCanvas.transformVec3(translation);

		// Rotate/scale about the center of the canvas
		const transformCenter = this.editor.viewport.visibleRect.center;
<<<<<<< HEAD
		const transformUpdate = Mat33.scaling2D(
			scale, transformCenter
		).rightMul(Mat33.zRotation(
			rotation, transformCenter
		)).rightMul(Mat33.translation(
			translation
		));
=======
		const transformUpdate = Mat33.scaling2D(scale, transformCenter)
			.rightMul(Mat33.zRotation(rotation, transformCenter))
			.rightMul(Mat33.translation(translation));
		this.applyAndFinalizeTransform(transformUpdate);
>>>>>>> 6fe6d682

		return this.updateTransform(transformUpdate, { announce: true });
	}

	private isRotationLocked(): boolean {
		return !!(this.mode & PanZoomMode.RotationLocked);
	}

	/**
	 * Changes the types of gestures used by this pan/zoom tool.
	 *
	 * @see {@link PanZoomMode} {@link setMode}
	 *
	 * @example
	 * ```ts,runnable
	 * import { Editor, PanZoomTool, PanZoomMode } from 'js-draw';
	 *
	 * const editor = new Editor(document.body);
	 *
	 * // By default, there are multiple PanZoom tools that handle different events.
	 * // This gets all PanZoomTools.
	 * const panZoomToolList = editor.toolController.getMatchingTools(PanZoomTool);
	 *
	 * // The first PanZoomTool is the highest priority -- by default,
	 * // this tool is responsible for handling multi-finger touch gestures.
	 * //
	 * // Lower-priority PanZoomTools handle one-finger touch gestures and
	 * // key-presses.
	 * const panZoomTool = panZoomToolList[0];
	 *
	 * // Lock rotation for multi-finger touch gestures.
	 * panZoomTool.setModeEnabled(PanZoomMode.RotationLocked, true);
	 * ```
	 */
	public setModeEnabled(mode: PanZoomMode, enabled: boolean) {
		let newMode = this.mode;
		if (enabled) {
			newMode |= mode;
		} else {
			newMode &= ~mode;
		}
		this.setMode(newMode);
	}

	/**
	 * Sets all modes for this tool using a bitmask.
	 *
	 * @see {@link setModeEnabled}
	 *
	 * @example
	 * ```ts
	 * tool.setMode(PanZoomMode.RotationLocked|PanZoomMode.TwoFingerTouchGestures);
	 * ```
	 */
	public setMode(mode: PanZoomMode) {
		if (mode !== this.mode) {
			this.mode = mode;

			this.editor.notifier.dispatch(EditorEventType.ToolUpdated, {
				kind: EditorEventType.ToolUpdated,
				tool: this,
			});
		}
	}

	/**
	 * Returns a bitmask indicating the currently-enabled modes.
	 * @see {@link setModeEnabled}
	 */
	public getMode(): PanZoomMode {
		return this.mode;
	}
}<|MERGE_RESOLUTION|>--- conflicted
+++ resolved
@@ -73,15 +73,10 @@
 			const nowTime = performance.now();
 			const dt = (nowTime - lastTime) / 1000;
 
-<<<<<<< HEAD
-			this.currentVelocity = this.currentVelocity.times(Math.pow(1/8, dt));
+			this.currentVelocity = this.currentVelocity.times(Math.pow(1 / 8, dt));
 			if (!this.scrollBy(this.currentVelocity.times(dt))) {
 				this.stop();
 			}
-=======
-			this.currentVelocity = this.currentVelocity.times(Math.pow(1 / 8, dt));
-			this.scrollBy(this.currentVelocity.times(dt));
->>>>>>> 6fe6d682
 
 			await untilNextAnimationFrame();
 			lastTime = nowTime;
@@ -380,20 +375,13 @@
 			.rightMul(Mat33.zRotation(deltaRotation, canvasCenter));
 
 		this.lastScreenCenter = screenCenter;
-<<<<<<< HEAD
-=======
 		this.transform = Viewport.transformBy(this.transform!.transform.rightMul(transformUpdate));
->>>>>>> 6fe6d682
 		return transformUpdate;
 	}
 
 	private handleOneFingerMove(pointer: Pointer) {
 		const delta = this.getCenterDelta(pointer.screenPos);
 		const transformUpdate = Mat33.translation(delta);
-<<<<<<< HEAD
-=======
-		this.transform = Viewport.transformBy(this.transform!.transform.rightMul(transformUpdate));
->>>>>>> 6fe6d682
 		this.updateVelocity(pointer.screenPos);
 		this.lastScreenCenter = pointer.screenPos;
 
@@ -456,24 +444,11 @@
 			// Cancel any ongoing inertial scrolling.
 			this.inertialScroller?.stop();
 
-<<<<<<< HEAD
-			this.inertialScroller = new InertialScroller(this.velocity, (scrollDelta: Vec2) => {
-				if (!this.transform) {
-					return false;
-				}
-
-				const canvasDelta = this.editor.viewport.screenToCanvasTransform.transformVec3(scrollDelta);
-
-				// Scroll by scrollDelta
-				this.updateTransform(Mat33.translation(canvasDelta));
-				return true;
-			}, onComplete);
-=======
 			this.inertialScroller = new InertialScroller(
 				this.velocity,
 				(scrollDelta: Vec2) => {
 					if (!this.transform) {
-						return;
+						return false;
 					}
 
 					const canvasDelta =
@@ -485,10 +460,11 @@
 						this.transform.transform.rightMul(Mat33.translation(canvasDelta)),
 					);
 					this.transform.apply(this.editor);
+
+					return true;
 				},
 				onComplete,
 			);
->>>>>>> 6fe6d682
 		} else {
 			onComplete();
 		}
@@ -506,9 +482,14 @@
 	// current transformation, if it exists.
 	//
 	// Returns true on success.
-	private updateTransform(transformUpdate: Mat33, options?: { announce?: boolean }) {
+	private updateTransform(
+		transformUpdate: Mat33,
+		{ announce = false }: { announce?: boolean } = {},
+	) {
 		if (!this.editor.getCurrentSettings().allowOverscroll) {
-			const newVisibleRect = this.editor.viewport.visibleRect.transformedBoundingBox(transformUpdate.inverse());
+			const newVisibleRect = this.editor.viewport.visibleRect.transformedBoundingBox(
+				transformUpdate.inverse(),
+			);
 			const imageRect = this.editor.getImportExportRect();
 
 			if (!newVisibleRect.intersects(imageRect)) {
@@ -517,17 +498,14 @@
 		}
 
 		Viewport.transformBy(transformUpdate).apply(this.editor);
-		this.transform = Viewport.transformBy((this.transform?.transform ?? Mat33.identity).rightMul(transformUpdate));
-
-<<<<<<< HEAD
-		if (options?.announce) {
-			this.editor.announceForAccessibility(Viewport.transformBy(transformUpdate).description(this.editor, this.editor.localization));
-=======
+		this.transform = Viewport.transformBy(
+			(this.transform?.transform ?? Mat33.identity).rightMul(transformUpdate),
+		);
+
 		if (announce) {
 			this.editor.announceForAccessibility(
 				this.transform.description(this.editor, this.editor.localization),
 			);
->>>>>>> 6fe6d682
 		}
 
 		return true;
@@ -539,8 +517,9 @@
 	 * events, but not for `onpointer` events.
 	 */
 	private applyAndFinalizeTransform(transformUpdate: Mat33) {
-		this.updateTransform(transformUpdate, true);
+		const result = this.updateTransform(transformUpdate, { announce: true });
 		this.transform = null;
+		return result;
 	}
 
 	public override onWheel({ delta, screenPos }: WheelEvt): boolean {
@@ -563,20 +542,10 @@
 
 		const pinchZoomScaleFactor = 1.04;
 		const transformUpdate = Mat33.scaling2D(
-<<<<<<< HEAD
-			Math.max(0.4, Math.min(Math.pow(pinchZoomScaleFactor, -pinchAmount), 4)), canvasPos
-		).rightMul(
-			Mat33.translation(translation)
-		);
-		return this.updateTransform(transformUpdate, { announce: true });
-=======
 			Math.max(0.4, Math.min(Math.pow(pinchZoomScaleFactor, -pinchAmount), 4)),
 			canvasPos,
 		).rightMul(Mat33.translation(translation));
-		this.applyAndFinalizeTransform(transformUpdate);
-
-		return true;
->>>>>>> 6fe6d682
+		return this.applyAndFinalizeTransform(transformUpdate);
 	}
 
 	public override onKeyPress(event: KeyPressEvent): boolean {
@@ -642,20 +611,10 @@
 
 		// Rotate/scale about the center of the canvas
 		const transformCenter = this.editor.viewport.visibleRect.center;
-<<<<<<< HEAD
-		const transformUpdate = Mat33.scaling2D(
-			scale, transformCenter
-		).rightMul(Mat33.zRotation(
-			rotation, transformCenter
-		)).rightMul(Mat33.translation(
-			translation
-		));
-=======
 		const transformUpdate = Mat33.scaling2D(scale, transformCenter)
 			.rightMul(Mat33.zRotation(rotation, transformCenter))
 			.rightMul(Mat33.translation(translation));
 		this.applyAndFinalizeTransform(transformUpdate);
->>>>>>> 6fe6d682
 
 		return this.updateTransform(transformUpdate, { announce: true });
 	}
