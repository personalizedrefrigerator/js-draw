--- conflicted
+++ resolved
@@ -32,11 +32,7 @@
 	scrollRegion.classList.add('scroll');
 
 	// Allow scrolling in the scrollable container -- don't forward wheel events.
-<<<<<<< HEAD
-	contentWrapper.onwheel = (evt) => evt.stopPropagation();
-=======
-	scrollRegion.onwheel = evt => evt.stopPropagation();
->>>>>>> 23e7aa34
+	scrollRegion.onwheel = (evt) => evt.stopPropagation();
 
 	contentWrapper.replaceChildren(heading, scrollRegion, closeButton);
 	dialog.replaceChildren(contentWrapper);
