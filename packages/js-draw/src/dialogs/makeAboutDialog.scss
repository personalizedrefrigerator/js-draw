--- conflicted
+++ resolved
@@ -1,16 +1,8 @@
-<<<<<<< HEAD
-.about-dialog-container > dialog > .content {
-	white-space: pre-wrap;
-	font-family: monospace;
-
-	& > h2,
-=======
 
 .about-dialog-content > .scroll {
 	white-space: pre-wrap;
 	font-family: monospace;
 
->>>>>>> 23e7aa34
 	& > details > summary {
 		cursor: pointer;
 	}
