--- conflicted
+++ resolved
@@ -158,13 +158,8 @@
 	 * is to be copied. This is done because `ClipboardEvent`s seem to not support attaching
 	 * images.
 	 */
-<<<<<<< HEAD
-	public copy(event?: ClipboardEvent) {
-		const onError = (error: Error | unknown) => {
-=======
 	public copy(event?: ClipboardEvent|DragEvent) {
 		const onError = (error: Error|unknown) => {
->>>>>>> 7b688d63
 			if (this.callbacks?.onCopyError) {
 				this.callbacks.onCopyError(error);
 				return Promise.resolve();
@@ -182,24 +177,6 @@
 		}
 	}
 
-<<<<<<< HEAD
-	private copyInternal(event: ClipboardEvent | undefined) {
-		const mimeToData: Record<string, Promise<Blob> | string> = Object.create(null);
-
-		if (
-			this.editor.toolController.dispatchInputEvent({
-				kind: InputEvtType.CopyEvent,
-				setData: (mime, data) => {
-					mimeToData[mime] = data;
-				},
-			})
-		) {
-			event?.preventDefault();
-		}
-
-		const mimeTypes = Object.keys(mimeToData);
-		const hasNonTextMimeTypes = mimeTypes.some((mime) => !isTextMimeType(mime));
-=======
 	private copyInternal(event: ClipboardEvent|DragEvent|undefined) {
 		const mimeToData: Map<string, Promise<Blob>|string> = new Map();
 
@@ -214,7 +191,6 @@
 
 		const mimeTypes = [...mimeToData.keys()];
 		const hasNonTextMimeTypes = mimeTypes.some(mime => !isTextMimeType(mime));
->>>>>>> 7b688d63
 
 		const copyToEvent = (reason?: unknown) => {
 			if (!event) {
@@ -235,25 +211,6 @@
 		};
 
 		const copyToClipboardApi = () => {
-<<<<<<< HEAD
-			const mappedMimeToData: Record<string, Blob | Promise<Blob>> = Object.create(null);
-			const mimeMapping: Record<string, string> = {
-				// image/svg+xml is unsupported in Chrome.
-				'image/svg+xml': 'text/html',
-			};
-			for (const key in mimeToData) {
-				const data = mimeToData[key];
-				const mappedKey = mimeMapping[key] || key;
-				if (typeof data === 'string') {
-					mappedMimeToData[mappedKey] = new Blob([new TextEncoder().encode(data)], {
-						type: mappedKey,
-					});
-				} else {
-					mappedMimeToData[mappedKey] = data;
-				}
-			}
-			return navigator.clipboard.write([new ClipboardItem(mappedMimeToData)]);
-=======
 			type DataType = Blob|Promise<Blob>;
 
 			const mapInternalDataToBrowserData = (originalMimeToData: Map<string, string|Promise<Blob>>) => {
@@ -296,7 +253,6 @@
 
 			const browserMimeToData = removeUnsupportedMime(mapInternalDataToBrowserData(mimeToData));
 			return navigator.clipboard.write([ new ClipboardItem(browserMimeToData) ]);
->>>>>>> 7b688d63
 		};
 
 		const supportsClipboardApi =
