--- conflicted
+++ resolved
@@ -74,7 +74,7 @@
 	/** Maximum zoom fraction (e.g. 2 → 200% zoom). Defaults to $1 \cdot 10^{12}$. */
 	maxZoom: number;
 
-	allowOverscroll: boolean,
+	allowOverscroll: boolean;
 
 	/**
 	 * Overrides for keyboard shortcuts. For example,
@@ -452,20 +452,16 @@
 		this.queueRerender();
 		this.hideLoadingWarning();
 
-<<<<<<< HEAD
-
 		// Enforce zoom limits and overscroll
-		this.notifier.on(EditorEventType.ViewportChanged, evt => {
-=======
-		// Enforce zoom limits.
 		this.notifier.on(EditorEventType.ViewportChanged, (evt) => {
->>>>>>> 6fe6d682
 			if (evt.kind !== EditorEventType.ViewportChanged) return;
 
 			if (!this.settings.allowOverscroll) {
 				const imageRect = this.getImportExportRect();
 				if (!this.viewport.visibleRect.intersects(imageRect)) {
-					const visibleRectEdgePoint = this.viewport.visibleRect.getClosestPointOnBoundaryTo(imageRect.center);
+					const visibleRectEdgePoint = this.viewport.visibleRect.getClosestPointOnBoundaryTo(
+						imageRect.center,
+					);
 					const imageRectEdgePoint = imageRect.getClosestPointOnBoundaryTo(visibleRectEdgePoint);
 					const canvasDelta = visibleRectEdgePoint.minus(imageRectEdgePoint);
 					console.log(canvasDelta, canvasDelta.length());
@@ -806,7 +802,7 @@
 				) {
 					evt.preventDefault();
 				} else {
-					this.releasePointerCapture(eventTarget, pointer.id);
+					this.releasePointerCapture(eventTarget, evt);
 					delete this.pointers[pointer.id];
 				}
 			}
