--- conflicted
+++ resolved
@@ -6,14 +6,7 @@
 import UndoRedoHistory from './UndoRedoHistory';
 import Viewport from './Viewport';
 import EventDispatcher from './EventDispatcher';
-<<<<<<< HEAD
 import { Point2, Vec2, Vec3, Color4, Mat33, Rect2, toRoundedString } from '@js-draw/math';
-import HTMLToolbar from './toolbar/HTMLToolbar';
-=======
-import { Point2, Vec2 } from './math/Vec2';
-import Vec3 from './math/Vec3';
-import { RenderablePathSpec } from './rendering/renderers/AbstractRenderer';
->>>>>>> 3bc715b9
 import Display, { RenderingMode } from './rendering/Display';
 import SVGRenderer from './rendering/renderers/SVGRenderer';
 import SVGLoader from './SVGLoader';
